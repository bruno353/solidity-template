--- conflicted
+++ resolved
@@ -4,11 +4,4 @@
 hellloos
 This is a protocol based on solidity now! adding new comments: this repo is public, you can use it!errr
 <br />
-<<<<<<< HEAD
-With this protocol, we are going to implement ERC features and DAOs for encrypted mechanisms
-=======
-test nowe
-<br />nneeee
-Open to public, feel free to insert any commit
-j
->>>>>>> 63ebb574
+With this protocol, we are going to implement ERC features and DAOs for encrypted mechanisms